image: registry.gitlab.com/termoshtt/accel/ubuntu18.04-cuda10.2:master

stages:
  - docker
  - test
  - deploy

test:cargo-check:
  stage: test
  script:
    - cd $CI_PROJECT_DIR/accel; cargo check
    - cd $CI_PROJECT_DIR/accel-core; cargo check
    - cd $CI_PROJECT_DIR/accel-derive; cargo check

test:accel-derive:
  stage: test
  script:
    - cd accel-derive
    - cargo test

.with_gpu:
  before_script:
    - nvidia-smi
  tags:
    - gpu
  only:
    - master
    - tags
    - /^gpu\/.*/

test:accel:
  extends: .with_gpu
  stage: test
  script:
    - cd accel
    - cargo test

<<<<<<< HEAD
test:examples:
  extends: .with_gpu
  stage: test
  script:
    - cd accel
    - cargo run --example add
    - cargo run --example add_managed
    - cargo run --example printf
    - cargo run --example assert
    - cargo run --example ptx_str
    - cargo run --example slice

=======
>>>>>>> 15fb25de
test:ignored:
  extends: .with_gpu
  stage: test
  script:
    - cd accel
    - cargo test -- --ignored
  allow_failure: true

pages:
  stage: deploy
  script:
    - rm -rf public
    - mkdir -p public
    - cargo doc --no-deps --document-private-items
    - mv target/doc public/accel
    - cd accel-core
    - cargo doc
    - mv ./target/nvptx64-nvidia-cuda/doc ../public/accel-core
  artifacts:
    paths:
      - public
  only:
    - master

.build:
  image: docker:stable
  stage: docker
  services:
    - docker:dind
  before_script:
    - apk add make
    - docker login -u gitlab-ci-token -p $CI_JOB_TOKEN $CI_REGISTRY
  script:
    - make -C docker ${TAG}
  only:
    refs:
      - master
      - tags
    changes:
      - docker/*

include: '/docker/ci.yml'<|MERGE_RESOLUTION|>--- conflicted
+++ resolved
@@ -35,21 +35,6 @@
     - cd accel
     - cargo test
 
-<<<<<<< HEAD
-test:examples:
-  extends: .with_gpu
-  stage: test
-  script:
-    - cd accel
-    - cargo run --example add
-    - cargo run --example add_managed
-    - cargo run --example printf
-    - cargo run --example assert
-    - cargo run --example ptx_str
-    - cargo run --example slice
-
-=======
->>>>>>> 15fb25de
 test:ignored:
   extends: .with_gpu
   stage: test
