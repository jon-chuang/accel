--- conflicted
+++ resolved
@@ -12,11 +12,7 @@
     let device = Device::nth(0)?;
     let ctx = device.create_context();
 
-<<<<<<< HEAD
-    let mut a = PageLockedMemory::zeros(&ctx, 4);
-=======
-    let mut a = PageLockedMemory::new(ctx.clone(), 4);
->>>>>>> 57f12170
+    let mut a = PageLockedMemory::zeros(ctx.clone(), 4);
     a[0] = 0;
     a[1] = 1;
     a[2] = 2;
