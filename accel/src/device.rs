--- conflicted
+++ resolved
@@ -145,19 +145,8 @@
     }
 }
 
-<<<<<<< HEAD
-impl std::cmp::PartialEq<CUcontext> for Context {
-    fn eq(&self, ctx_ptr: &CUcontext) -> bool {
-        self.context_ptr == *ctx_ptr
-    }
-}
-
-unsafe impl Send for Context {}
-unsafe impl Sync for Context {}
-=======
 unsafe impl Send for ContextOwned {}
 unsafe impl Sync for ContextOwned {}
->>>>>>> 38264d8b
 
 impl Contexted for Context {
     fn sync(&self) -> Result<()> {
