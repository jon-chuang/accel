//! Device and Host memory handlers

use super::*;
use crate::*;
use cuda::*;
use std::{
    marker::PhantomData,
    ops::{Deref, DerefMut},
};

use cuda::CUmemAttach_flags_enum as AttachFlag;

/// Memory allocated on the device.
pub struct DeviceMemory<'ctx, T> {
    ptr: CUdeviceptr,
    size: usize,
    context: &'ctx Context,
    phantom: PhantomData<T>,
}

impl<T> Drop for DeviceMemory<'_, T> {
    fn drop(&mut self) {
        if let Err(e) = unsafe { contexted_call!(self, cuMemFree_v2, self.ptr) } {
            log::error!("Failed to free device memory: {:?}", e);
        }
    }
}

impl<T> Deref for DeviceMemory<'_, T> {
    type Target = [T];
    fn deref(&self) -> &[T] {
        unsafe { std::slice::from_raw_parts(self.ptr as _, self.size) }
    }
}

impl<T> DerefMut for DeviceMemory<'_, T> {
    fn deref_mut(&mut self) -> &mut [T] {
        unsafe { std::slice::from_raw_parts_mut(self.ptr as _, self.size) }
    }
}

impl<T: Scalar> Memory for DeviceMemory<'_, T> {
    type Elem = T;
    fn head_addr(&self) -> *const T {
        self.ptr as _
    }

    fn head_addr_mut(&mut self) -> *mut T {
        self.ptr as _
    }

    fn num_elem(&self) -> usize {
        self.size
    }

    fn memory_type(&self) -> MemoryType {
        MemoryType::Device
    }

    fn try_as_slice(&self) -> Option<&[T]> {
        Some(self.as_slice())
    }

    fn try_as_mut_slice(&mut self) -> Option<&mut [T]> {
        Some(self.as_mut_slice())
    }

    fn try_get_context(&self) -> Option<&Context> {
        Some(self.get_context())
    }
}

/// Safety
/// ------
/// - This works only when `mem` is device memory
pub(super) unsafe fn memset_device<T, Mem>(mem: &mut Mem, value: T) -> error::Result<()>
where
    T: Scalar,
    Mem: Continuous<Elem = T> + ?Sized,
{
    assert_eq!(mem.memory_type(), MemoryType::Device);
    match T::size_of() {
        bytes @ 1 | bytes @ 2 | bytes @ 4 => {
            let ptr = mem.head_addr_mut() as _;
            let size = mem.num_elem();
            let ctx = mem.try_get_context().unwrap();
            match bytes {
                1 => {
                    let value = value.to_le_u8().unwrap();
                    contexted_call!(ctx, cuMemsetD8_v2, ptr, value, size)?;
                }
                2 => {
                    let value = value.to_le_u16().unwrap();
                    contexted_call!(ctx, cuMemsetD16_v2, ptr, value, size)?;
                }
                4 => {
                    let value = value.to_le_u32().unwrap();
                    contexted_call!(ctx, cuMemsetD32_v2, ptr, value, size)?;
                }
                _ => unreachable!(),
            }
        }
        _ => mem.as_mut_slice().iter_mut().for_each(|v| *v = value),
    }
    Ok(())
}

/// Safety
/// ------
/// - This works only when `dest` is device memory
pub(super) unsafe fn copy_to_device<T: Scalar, Dest, Src>(dest: &mut Dest, src: &Src)
where
    Dest: Memory<Elem = T> + ?Sized,
    Src: Memory<Elem = T> + ?Sized,
{
    assert_eq!(dest.memory_type(), MemoryType::Device);
    assert_ne!(dest.head_addr(), src.head_addr());
    assert_eq!(dest.num_elem(), src.num_elem());

    let dest_ptr = dest.head_addr_mut();
    let src_ptr = src.head_addr();

    // context guard
    let _g = match (dest.try_get_context(), src.try_get_context()) {
        (Some(d_ctx), Some(s_ctx)) => {
            assert_eq!(d_ctx, s_ctx);
            Some(d_ctx.guard_context())
        }
        (Some(ctx), None) => Some(ctx.guard_context()),
        (None, Some(ctx)) => Some(ctx.guard_context()),
        (None, None) => None,
    };

    match src.memory_type() {
        // From host
        MemoryType::Host | MemoryType::Registered | MemoryType::PageLocked => {
            ffi_call!(
                cuMemcpyHtoD_v2,
                dest_ptr as _,
                src_ptr as _,
                dest.num_elem() * std::mem::size_of::<T>()
            )
            .expect("memcpy from Host to Device failed");
        }
        // From device
        MemoryType::Device => {
            ffi_call!(
                cuMemcpyDtoD_v2,
                dest_ptr as _,
                src_ptr as _,
                dest.num_elem() * std::mem::size_of::<T>()
            )
            .expect("memcpy from Device to Device failed");
        }
        // From array
        MemoryType::Array => unimplemented!("Array memory is not supported yet"),
    }
}

<<<<<<< HEAD
impl<'ctx, T, Target: ?Sized> Memcpy<Target> for DeviceMemory<'ctx, T>
where
    T: Scalar,
    Target: Memory<Elem = T> + Memcpy<Self>,
{
    fn copy_from(&mut self, src: &Target) {
        unsafe { copy_to_device(self, src) }
=======
impl<T: Scalar> Continuous for DeviceMemory<'_, T> {
    fn length(&self) -> usize {
        self.size
>>>>>>> e00784de
    }
}

impl<'ctx, T: Scalar> Memset for DeviceMemory<'ctx, T> {
    fn set(&mut self, value: Self::Elem) {
        unsafe { memset_device(self, value).expect("memset failed") };
    }
}

impl<'ctx, T: Scalar> Continuous for DeviceMemory<'ctx, T> {
    fn as_slice(&self) -> &[T] {
        self
    }
    fn as_mut_slice(&mut self) -> &mut [T] {
        self
    }
}

impl<T: Scalar> Managed for DeviceMemory<'_, T> {}

impl<T> Contexted for DeviceMemory<'_, T> {
    fn get_context(&self) -> &Context {
        &self.context
    }
}

impl<'ctx, T> DeviceMemory<'ctx, T> {
    /// Allocate a new device memory with `size` byte length by [cuMemAllocManaged].
    /// This memory is managed by the unified memory system.
    ///
    /// Panic
    /// ------
    /// - when given context is not current
    /// - allocation failed including `size == 0` case
    ///
    /// [cuMemAllocManaged]: https://docs.nvidia.com/cuda/cuda-driver-api/group__CUDA__MEM.html#group__CUDA__MEM_1gb82d2a09844a58dd9e744dc31e8aa467
    ///
    pub fn new(context: &'ctx Context, size: usize) -> Self {
        assert!(size > 0, "Zero-sized malloc is forbidden");
        let ptr = unsafe {
            contexted_new!(
                context,
                cuMemAllocManaged,
                size * std::mem::size_of::<T>(),
                AttachFlag::CU_MEM_ATTACH_GLOBAL as u32
            )
        }
        .expect("Cannot allocate device memory");
        DeviceMemory {
            ptr,
            size,
            context,
            phantom: PhantomData,
        }
    }
}

#[cfg(test)]
mod tests {
    use super::*;
    use crate::error::*;

    #[test]
    fn device() -> Result<()> {
        let device = Device::nth(0)?;
        let ctx = device.create_context();
        let mut mem = DeviceMemory::<i32>::new(&ctx, 12);
        assert_eq!(mem.num_elem(), 12);
        let sl = mem.as_mut_slice();
        sl[0] = 3;
        Ok(())
    }

    #[should_panic(expected = "Zero-sized malloc is forbidden")]
    #[test]
    fn device_new_zero() {
        let device = Device::nth(0).unwrap();
        let ctx = device.create_context();
        let _a = DeviceMemory::<i32>::new(&ctx, 0);
    }
}<|MERGE_RESOLUTION|>--- conflicted
+++ resolved
@@ -157,29 +157,23 @@
     }
 }
 
-<<<<<<< HEAD
-impl<'ctx, T, Target: ?Sized> Memcpy<Target> for DeviceMemory<'ctx, T>
+impl<T, Target: ?Sized> Memcpy<Target> for DeviceMemory<'_, T>
 where
     T: Scalar,
     Target: Memory<Elem = T> + Memcpy<Self>,
 {
     fn copy_from(&mut self, src: &Target) {
         unsafe { copy_to_device(self, src) }
-=======
-impl<T: Scalar> Continuous for DeviceMemory<'_, T> {
-    fn length(&self) -> usize {
-        self.size
->>>>>>> e00784de
-    }
-}
-
-impl<'ctx, T: Scalar> Memset for DeviceMemory<'ctx, T> {
+    }
+}
+
+impl<T: Scalar> Memset for DeviceMemory<'_, T> {
     fn set(&mut self, value: Self::Elem) {
         unsafe { memset_device(self, value).expect("memset failed") };
     }
 }
 
-impl<'ctx, T: Scalar> Continuous for DeviceMemory<'ctx, T> {
+impl<T: Scalar> Continuous for DeviceMemory<'_, T> {
     fn as_slice(&self) -> &[T] {
         self
     }
