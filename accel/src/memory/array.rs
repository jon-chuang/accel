--- conflicted
+++ resolved
@@ -7,13 +7,9 @@
 use crate::{contexted_call, contexted_new, device::Contexted, *};
 use cuda::*;
 use derive_new::new;
-<<<<<<< HEAD
 use num_derive::{FromPrimitive, ToPrimitive};
 use num_traits::{ToPrimitive, Zero};
-use std::{marker::PhantomData, ops::Add};
-=======
-use std::{marker::PhantomData, sync::Arc};
->>>>>>> 57f12170
+use std::{marker::PhantomData, ops::Add, sync::Arc};
 
 pub use cuda::CUDA_ARRAY3D_DESCRIPTOR as Descriptor;
 
@@ -21,12 +17,7 @@
 pub struct Array<T, Dim> {
     array: CUarray,
     dim: Dim,
-<<<<<<< HEAD
-    ctx: &'ctx Context,
-=======
-    num_channels: u32,
     ctx: Arc<Context>,
->>>>>>> 57f12170
     phantom: PhantomData<T>,
 }
 
@@ -38,42 +29,14 @@
     }
 }
 
-<<<<<<< HEAD
-impl<'ctx, T: Scalar, Dim: Dimension> Array<'ctx, T, Dim> {
+impl<T: Scalar, Dim: Dimension> Array<T, Dim> {
     /// Get dimension
-=======
-impl<'ctx, T: Scalar, Dim: Dimension> Array<T, Dim> {
-    /// Create a new array on the device.
-    ///
-    /// - `num_channels` specifies the number of packed components per CUDA array element; it may be 1, 2, or 4;
-    ///   - e.g. `T=f32` and `num_channels == 2`, then the size of an element is 64bit as packed two 32bit float values
-    ///
-    /// Panic
-    /// -----
-    /// - when allocation failed
-    ///
-    pub fn new(ctx: Arc<Context>, dim: impl Into<Dim>, num_channels: u32) -> Self {
-        let _gurad = ctx.guard_context();
-        let dim = dim.into();
-        let desc = dim.as_descriptor::<T>(num_channels);
-        let array = unsafe { contexted_new!(&ctx, cuArray3DCreate_v2, &desc) }
-            .expect("Cannot create a new array");
-        Array {
-            array,
-            dim,
-            num_channels,
-            ctx,
-            phantom: PhantomData,
-        }
-    }
-
->>>>>>> 57f12170
     pub fn dim(&self) -> &Dim {
         &self.dim
     }
 }
 
-impl<'ctx, T: Scalar, Dim: Dimension> Memory for Array<'ctx, T, Dim> {
+impl<T: Scalar, Dim: Dimension> Memory for Array<T, Dim> {
     type Elem = T;
     fn head_addr(&self) -> *const T {
         self.array as _
@@ -98,13 +61,13 @@
         None
     }
 
-    fn try_get_context(&self) -> Option<&Context> {
+    fn try_get_context(&self) -> Option<Arc<Context>> {
         Some(self.get_context())
     }
 }
 
-impl<T: Scalar, Dim: Dimension> Memcpy<PageLockedMemory<'_, T>> for Array<'_, T, Dim> {
-    fn copy_from(&mut self, src: &PageLockedMemory<'_, T>) {
+impl<T: Scalar, Dim: Dimension> Memcpy<PageLockedMemory<T>> for Array<T, Dim> {
+    fn copy_from(&mut self, src: &PageLockedMemory<T>) {
         assert_ne!(self.head_addr(), src.head_addr());
         assert_eq!(self.num_elem(), src.num_elem());
         let desc = self.dim.as_descriptor::<T>();
@@ -123,11 +86,11 @@
 
             ..Default::default()
         };
-        unsafe { contexted_call!(self.get_context(), cuMemcpy3D_v2, &param) }
+        unsafe { contexted_call!(self, cuMemcpy3D_v2, &param) }
             .expect("memcpy from Array to page-locked host memory failed");
     }
 
-    fn copy_to(&self, dest: &mut PageLockedMemory<'_, T>) {
+    fn copy_to(&self, dest: &mut PageLockedMemory<T>) {
         assert_ne!(self.head_addr(), dest.head_addr());
         assert_eq!(self.num_elem(), dest.num_elem());
         todo!()
@@ -135,16 +98,16 @@
 }
 
 // use default impl
-impl<T: Scalar, Dim: Dimension> Memcpy<Array<'_, T, Dim>> for PageLockedMemory<'_, T> {}
-
-impl<T: Scalar, Dim: Dimension> Memcpy<DeviceMemory<'_, T>> for Array<'_, T, Dim> {
-    fn copy_from(&mut self, src: &DeviceMemory<'_, T>) {
+impl<T: Scalar, Dim: Dimension> Memcpy<Array<T, Dim>> for PageLockedMemory<T> {}
+
+impl<T: Scalar, Dim: Dimension> Memcpy<DeviceMemory<T>> for Array<T, Dim> {
+    fn copy_from(&mut self, src: &DeviceMemory<T>) {
         assert_ne!(self.head_addr(), src.head_addr());
         assert_eq!(self.num_elem(), src.num_elem());
         todo!()
     }
 
-    fn copy_to(&self, dest: &mut DeviceMemory<'_, T>) {
+    fn copy_to(&self, dest: &mut DeviceMemory<T>) {
         assert_ne!(self.head_addr(), dest.head_addr());
         assert_eq!(self.num_elem(), dest.num_elem());
         todo!()
@@ -152,9 +115,9 @@
 }
 
 // use default impl
-impl<T: Scalar, Dim: Dimension> Memcpy<Array<'_, T, Dim>> for DeviceMemory<'_, T> {}
-
-impl<'ctx, T: Scalar, Dim: Dimension> Memset for Array<'ctx, T, Dim> {
+impl<T: Scalar, Dim: Dimension> Memcpy<Array<T, Dim>> for DeviceMemory<T> {}
+
+impl<T: Scalar, Dim: Dimension> Memset for Array<T, Dim> {
     fn set(&mut self, _value: Self::Elem) {
         todo!()
     }
@@ -166,13 +129,12 @@
     }
 }
 
-impl<'ctx, T: Scalar, Dim: Dimension> Allocatable<'ctx> for Array<'ctx, T, Dim> {
+impl<T: Scalar, Dim: Dimension> Allocatable for Array<T, Dim> {
     type Shape = Dim;
-    unsafe fn uninitialized(ctx: &'ctx Context, dim: Dim) -> Self {
-        let _gurad = ctx.guard_context();
+    unsafe fn uninitialized(ctx: Arc<Context>, dim: Dim) -> Self {
         let desc = dim.as_descriptor::<T>();
         let array =
-            contexted_new!(ctx, cuArray3DCreate_v2, &desc).expect("Cannot create a new array");
+            contexted_new!(&ctx, cuArray3DCreate_v2, &desc).expect("Cannot create a new array");
         Array {
             array,
             dim,
@@ -572,13 +534,8 @@
     fn new_1d() -> Result<()> {
         let device = Device::nth(0)?;
         let ctx = device.create_context();
-<<<<<<< HEAD
-        let _array1: Array<f32, Ix1> = Array::zeros(&ctx, 10.into());
-        let _array2: Array<f32, Ix1> = Array::zeros(&ctx, (10,).into());
-=======
-        let _array1: Array<f32, Ix1> = Array::new(ctx.clone(), 10, 1);
-        let _array2: Array<f32, Ix1> = Array::new(ctx, (10,), 1);
->>>>>>> 57f12170
+        let _array1: Array<f32, Ix1> = Array::zeros(ctx.clone(), 10.into());
+        let _array2: Array<f32, Ix1> = Array::zeros(ctx.clone(), (10,).into());
         Ok(())
     }
 
@@ -586,11 +543,7 @@
     fn new_2d() -> Result<()> {
         let device = Device::nth(0)?;
         let ctx = device.create_context();
-<<<<<<< HEAD
-        let _array: Array<f32, Ix2> = Array::zeros(&ctx, (10, 12).into());
-=======
-        let _array: Array<f32, Ix2> = Array::new(ctx, (10, 12), 1);
->>>>>>> 57f12170
+        let _array: Array<f32, Ix2> = Array::zeros(ctx, (10, 12).into());
         Ok(())
     }
 
@@ -598,11 +551,7 @@
     fn new_3d() -> Result<()> {
         let device = Device::nth(0)?;
         let ctx = device.create_context();
-<<<<<<< HEAD
-        let _array: Array<f32, Ix3> = Array::zeros(&ctx, (10, 12, 8).into());
-=======
-        let _array: Array<f32, Ix3> = Array::new(ctx, (10, 12, 8), 1);
->>>>>>> 57f12170
+        let _array: Array<f32, Ix3> = Array::zeros(ctx, (10, 12, 8).into());
         Ok(())
     }
 
@@ -610,11 +559,7 @@
     fn new_1d_layered() -> Result<()> {
         let device = Device::nth(0)?;
         let ctx = device.create_context();
-<<<<<<< HEAD
-        let _array: Array<f32, Ix1Layered> = Array::zeros(&ctx, (10, 12).into());
-=======
-        let _array: Array<f32, Ix1Layered> = Array::new(ctx, (10, 12), 1);
->>>>>>> 57f12170
+        let _array: Array<f32, Ix1Layered> = Array::zeros(ctx, (10, 12).into());
         Ok(())
     }
 
@@ -622,11 +567,7 @@
     fn new_2d_layered() -> Result<()> {
         let device = Device::nth(0)?;
         let ctx = device.create_context();
-<<<<<<< HEAD
-        let _array: Array<f32, Ix2Layered> = Array::zeros(&ctx, (10, 12, 8).into());
-=======
-        let _array: Array<f32, Ix2Layered> = Array::new(ctx, (10, 12, 8), 1);
->>>>>>> 57f12170
+        let _array: Array<f32, Ix2Layered> = Array::zeros(ctx, (10, 12, 8).into());
         Ok(())
     }
 }