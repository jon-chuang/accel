//! Device and Host memory handlers

use super::*;
use crate::*;
use cuda::*;
use std::{
    ops::{Deref, DerefMut},
    sync::Arc,
};

<<<<<<< HEAD
/// Host memory as page-locked.
///
/// Allocating excessive amounts of pinned memory may degrade system performance,
/// since it reduces the amount of memory available to the system for paging.
/// As a result, this function is best used sparingly to allocate staging areas for data exchange between host and device.
///
/// See also [cuMemAllocHost].
///
/// [cuMemAllocHost]: https://docs.nvidia.com/cuda/cuda-driver-api/group__CUDA__MEM.html#group__CUDA__MEM_1gdd8311286d2c2691605362c689bc64e0
pub struct PageLockedMemory<'ctx, T> {
=======
/// Memory allocated as page-locked
pub struct PageLockedMemory<T> {
>>>>>>> 57f12170
    ptr: *mut T,
    size: usize,
    context: Arc<Context>,
}

impl<T> Drop for PageLockedMemory<T> {
    fn drop(&mut self) {
        if let Err(e) = unsafe { contexted_call!(self, cuMemFreeHost, self.ptr as *mut _) } {
            log::error!("Cannot free page-locked memory: {:?}", e);
        }
    }
}

impl<T> Deref for PageLockedMemory<T> {
    type Target = [T];
    fn deref(&self) -> &[T] {
        unsafe { std::slice::from_raw_parts(self.ptr as _, self.size) }
    }
}

impl<T> DerefMut for PageLockedMemory<T> {
    fn deref_mut(&mut self) -> &mut [T] {
        unsafe { std::slice::from_raw_parts_mut(self.ptr, self.size) }
    }
}

impl<T> Contexted for PageLockedMemory<T> {
    fn get_context(&self) -> Arc<Context> {
        self.context.clone()
    }
}

impl<T: Scalar> Memory for PageLockedMemory<T> {
    type Elem = T;
    fn head_addr(&self) -> *const T {
        self.ptr as _
    }

    fn head_addr_mut(&mut self) -> *mut T {
        self.ptr as _
    }

    fn num_elem(&self) -> usize {
        self.size
    }

    fn memory_type(&self) -> MemoryType {
        MemoryType::PageLocked
    }

    fn try_as_slice(&self) -> Option<&[T]> {
        Some(self.as_slice())
    }

    fn try_as_mut_slice(&mut self) -> Option<&mut [T]> {
        Some(self.as_mut_slice())
    }

    fn try_get_context(&self) -> Option<Arc<Context>> {
        Some(self.get_context())
    }
}

/// Safety
/// ------
/// - This works only when `dest` is host memory
#[allow(unused_unsafe)]
pub(super) unsafe fn copy_to_host<T: Scalar, Dest, Src>(dest: &mut Dest, src: &Src)
where
    Dest: Memory<Elem = T> + ?Sized,
    Src: Memory<Elem = T> + ?Sized,
{
    assert_ne!(dest.head_addr(), src.head_addr());
    assert_eq!(dest.num_elem(), src.num_elem());

    match src.memory_type() {
        // From host
        MemoryType::Host | MemoryType::Registered | MemoryType::PageLocked => dest
            .try_as_mut_slice()
            .unwrap()
            .copy_from_slice(src.try_as_slice().unwrap()),
        // From device
        MemoryType::Device => {
            let dest_ptr = dest.head_addr_mut();
            let src_ptr = src.head_addr();
            // context guard
            let _g = match (dest.try_get_context(), src.try_get_context()) {
                (Some(d_ctx), Some(s_ctx)) => {
                    assert_eq!(d_ctx, s_ctx);
                    Some(d_ctx.guard_context())
                }
                (Some(ctx), None) => Some(ctx.guard_context()),
                (None, Some(ctx)) => Some(ctx.guard_context()),
                (None, None) => None,
            };
            unsafe {
                ffi_call!(
                    cuMemcpyDtoH_v2,
                    dest_ptr as _,
                    src_ptr as _,
                    dest.num_elem() * std::mem::size_of::<T>()
                )
            }
            .expect("memcpy from Device to Host failed");
        }
        // From array
        MemoryType::Array => unimplemented!("Array memory is not supported yet"),
    }
}

<<<<<<< HEAD
impl<T: Scalar> Memcpy<Self> for PageLockedMemory<'_, T> {
    fn copy_from(&mut self, src: &Self) {
        unsafe { copy_to_host(self, src) }
=======
impl<T: Scalar> Continuous for PageLockedMemory<T> {
    fn length(&self) -> usize {
        self.size
>>>>>>> 57f12170
    }
}

impl<T: Scalar> Memcpy<[T]> for PageLockedMemory<'_, T> {
    fn copy_from(&mut self, src: &[T]) {
        unsafe { copy_to_host(self, src) }
    }
}

impl<T: Scalar> Memcpy<DeviceMemory<'_, T>> for PageLockedMemory<'_, T> {
    fn copy_from(&mut self, src: &DeviceMemory<T>) {
        unsafe { copy_to_host(self, src) }
    }
}

impl<T: Scalar> Memset for PageLockedMemory<'_, T> {
    fn set(&mut self, value: Self::Elem) {
        self.iter_mut().for_each(|v| *v = value);
    }
}

impl<T: Scalar> Continuous for PageLockedMemory<'_, T> {
    fn as_slice(&self) -> &[T] {
        self
    }
    fn as_mut_slice(&mut self) -> &mut [T] {
        self
    }
}

impl<T: Scalar> Managed for PageLockedMemory<T> {}

<<<<<<< HEAD
impl<'ctx, T: Scalar> Allocatable<'ctx> for PageLockedMemory<'ctx, T> {
    type Shape = usize;
    unsafe fn uninitialized(context: &'ctx Context, size: usize) -> Self {
        assert!(size > 0, "Zero-sized malloc is forbidden");
        let ptr = contexted_new!(context, cuMemAllocHost_v2, size * std::mem::size_of::<T>())
            .expect("Cannot allocate page-locked memory");
=======
impl<T> PageLockedMemory<T> {
    /// Allocate host memory as page-locked.
    ///
    /// Allocating excessive amounts of pinned memory may degrade system performance,
    /// since it reduces the amount of memory available to the system for paging.
    /// As a result, this function is best used sparingly to allocate staging areas for data exchange between host and device.
    ///
    /// See also [cuMemAllocHost].
    ///
    /// [cuMemAllocHost]: https://docs.nvidia.com/cuda/cuda-driver-api/group__CUDA__MEM.html#group__CUDA__MEM_1gdd8311286d2c2691605362c689bc64e0
    ///
    /// Panic
    /// ------
    /// - when memory allocation failed includeing `size == 0` case
    ///
    pub fn new(context: Arc<Context>, size: usize) -> Self {
        assert!(size > 0, "Zero-sized malloc is forbidden");
        let ptr =
            unsafe { contexted_new!(&context, cuMemAllocHost_v2, size * std::mem::size_of::<T>()) }
                .expect("Cannot allocate page-locked memory");
>>>>>>> 57f12170
        Self {
            ptr: ptr as *mut T,
            size,
            context,
        }
    }
}

#[cfg(test)]
mod tests {
    use super::*;
    use crate::error::*;

    #[test]
    fn page_locked() -> Result<()> {
        let device = Device::nth(0)?;
        let ctx = device.create_context();
<<<<<<< HEAD
        let mut mem = PageLockedMemory::<i32>::zeros(&ctx, 12);
        assert_eq!(mem.num_elem(), 12);
=======
        let mut mem = PageLockedMemory::<i32>::new(ctx, 12);
        assert_eq!(mem.len(), 12);
        assert_eq!(mem.byte_size(), 12 * 4 /* size of i32 */);
>>>>>>> 57f12170
        let sl = mem.as_mut_slice();
        sl[0] = 3;
        Ok(())
    }

    #[should_panic(expected = "Zero-sized malloc is forbidden")]
    #[test]
    fn page_locked_new_zero() {
        let device = Device::nth(0).unwrap();
        let ctx = device.create_context();
<<<<<<< HEAD
        let _a = PageLockedMemory::<i32>::zeros(&ctx, 0);
=======
        let _a = PageLockedMemory::<i32>::new(ctx, 0);
>>>>>>> 57f12170
    }

    #[test]
    fn device() -> Result<()> {
        let device = Device::nth(0)?;
        let ctx = device.create_context();
<<<<<<< HEAD
        let mut mem = DeviceMemory::<i32>::zeros(&ctx, 12);
        assert_eq!(mem.num_elem(), 12);
=======
        let mut mem = DeviceMemory::<i32>::new(ctx, 12);
        assert_eq!(mem.len(), 12);
        assert_eq!(mem.byte_size(), 12 * 4 /* size of i32 */);
>>>>>>> 57f12170
        let sl = mem.as_mut_slice();
        sl[0] = 3;
        Ok(())
    }

    #[should_panic(expected = "Zero-sized malloc is forbidden")]
    #[test]
    fn device_new_zero() {
        let device = Device::nth(0).unwrap();
        let ctx = device.create_context();
<<<<<<< HEAD
        let _a = DeviceMemory::<i32>::zeros(&ctx, 0);
=======
        let _a = DeviceMemory::<i32>::new(ctx, 0);
>>>>>>> 57f12170
    }
}<|MERGE_RESOLUTION|>--- conflicted
+++ resolved
@@ -8,7 +8,6 @@
     sync::Arc,
 };
 
-<<<<<<< HEAD
 /// Host memory as page-locked.
 ///
 /// Allocating excessive amounts of pinned memory may degrade system performance,
@@ -18,11 +17,7 @@
 /// See also [cuMemAllocHost].
 ///
 /// [cuMemAllocHost]: https://docs.nvidia.com/cuda/cuda-driver-api/group__CUDA__MEM.html#group__CUDA__MEM_1gdd8311286d2c2691605362c689bc64e0
-pub struct PageLockedMemory<'ctx, T> {
-=======
-/// Memory allocated as page-locked
 pub struct PageLockedMemory<T> {
->>>>>>> 57f12170
     ptr: *mut T,
     size: usize,
     context: Arc<Context>,
@@ -133,37 +128,31 @@
     }
 }
 
-<<<<<<< HEAD
-impl<T: Scalar> Memcpy<Self> for PageLockedMemory<'_, T> {
+impl<T: Scalar> Memcpy<Self> for PageLockedMemory<T> {
     fn copy_from(&mut self, src: &Self) {
         unsafe { copy_to_host(self, src) }
-=======
-impl<T: Scalar> Continuous for PageLockedMemory<T> {
-    fn length(&self) -> usize {
-        self.size
->>>>>>> 57f12170
-    }
-}
-
-impl<T: Scalar> Memcpy<[T]> for PageLockedMemory<'_, T> {
+    }
+}
+
+impl<T: Scalar> Memcpy<[T]> for PageLockedMemory<T> {
     fn copy_from(&mut self, src: &[T]) {
         unsafe { copy_to_host(self, src) }
     }
 }
 
-impl<T: Scalar> Memcpy<DeviceMemory<'_, T>> for PageLockedMemory<'_, T> {
+impl<T: Scalar> Memcpy<DeviceMemory<T>> for PageLockedMemory<T> {
     fn copy_from(&mut self, src: &DeviceMemory<T>) {
         unsafe { copy_to_host(self, src) }
     }
 }
 
-impl<T: Scalar> Memset for PageLockedMemory<'_, T> {
+impl<T: Scalar> Memset for PageLockedMemory<T> {
     fn set(&mut self, value: Self::Elem) {
         self.iter_mut().for_each(|v| *v = value);
     }
 }
 
-impl<T: Scalar> Continuous for PageLockedMemory<'_, T> {
+impl<T: Scalar> Continuous for PageLockedMemory<T> {
     fn as_slice(&self) -> &[T] {
         self
     }
@@ -174,35 +163,12 @@
 
 impl<T: Scalar> Managed for PageLockedMemory<T> {}
 
-<<<<<<< HEAD
-impl<'ctx, T: Scalar> Allocatable<'ctx> for PageLockedMemory<'ctx, T> {
+impl<T: Scalar> Allocatable for PageLockedMemory<T> {
     type Shape = usize;
-    unsafe fn uninitialized(context: &'ctx Context, size: usize) -> Self {
+    unsafe fn uninitialized(context: Arc<Context>, size: usize) -> Self {
         assert!(size > 0, "Zero-sized malloc is forbidden");
-        let ptr = contexted_new!(context, cuMemAllocHost_v2, size * std::mem::size_of::<T>())
+        let ptr = contexted_new!(&context, cuMemAllocHost_v2, size * std::mem::size_of::<T>())
             .expect("Cannot allocate page-locked memory");
-=======
-impl<T> PageLockedMemory<T> {
-    /// Allocate host memory as page-locked.
-    ///
-    /// Allocating excessive amounts of pinned memory may degrade system performance,
-    /// since it reduces the amount of memory available to the system for paging.
-    /// As a result, this function is best used sparingly to allocate staging areas for data exchange between host and device.
-    ///
-    /// See also [cuMemAllocHost].
-    ///
-    /// [cuMemAllocHost]: https://docs.nvidia.com/cuda/cuda-driver-api/group__CUDA__MEM.html#group__CUDA__MEM_1gdd8311286d2c2691605362c689bc64e0
-    ///
-    /// Panic
-    /// ------
-    /// - when memory allocation failed includeing `size == 0` case
-    ///
-    pub fn new(context: Arc<Context>, size: usize) -> Self {
-        assert!(size > 0, "Zero-sized malloc is forbidden");
-        let ptr =
-            unsafe { contexted_new!(&context, cuMemAllocHost_v2, size * std::mem::size_of::<T>()) }
-                .expect("Cannot allocate page-locked memory");
->>>>>>> 57f12170
         Self {
             ptr: ptr as *mut T,
             size,
@@ -220,14 +186,8 @@
     fn page_locked() -> Result<()> {
         let device = Device::nth(0)?;
         let ctx = device.create_context();
-<<<<<<< HEAD
-        let mut mem = PageLockedMemory::<i32>::zeros(&ctx, 12);
+        let mut mem = PageLockedMemory::<i32>::zeros(ctx, 12);
         assert_eq!(mem.num_elem(), 12);
-=======
-        let mut mem = PageLockedMemory::<i32>::new(ctx, 12);
-        assert_eq!(mem.len(), 12);
-        assert_eq!(mem.byte_size(), 12 * 4 /* size of i32 */);
->>>>>>> 57f12170
         let sl = mem.as_mut_slice();
         sl[0] = 3;
         Ok(())
@@ -238,25 +198,15 @@
     fn page_locked_new_zero() {
         let device = Device::nth(0).unwrap();
         let ctx = device.create_context();
-<<<<<<< HEAD
-        let _a = PageLockedMemory::<i32>::zeros(&ctx, 0);
-=======
-        let _a = PageLockedMemory::<i32>::new(ctx, 0);
->>>>>>> 57f12170
+        let _a = PageLockedMemory::<i32>::zeros(ctx, 0);
     }
 
     #[test]
     fn device() -> Result<()> {
         let device = Device::nth(0)?;
         let ctx = device.create_context();
-<<<<<<< HEAD
-        let mut mem = DeviceMemory::<i32>::zeros(&ctx, 12);
+        let mut mem = DeviceMemory::<i32>::zeros(ctx, 12);
         assert_eq!(mem.num_elem(), 12);
-=======
-        let mut mem = DeviceMemory::<i32>::new(ctx, 12);
-        assert_eq!(mem.len(), 12);
-        assert_eq!(mem.byte_size(), 12 * 4 /* size of i32 */);
->>>>>>> 57f12170
         let sl = mem.as_mut_slice();
         sl[0] = 3;
         Ok(())
@@ -267,10 +217,6 @@
     fn device_new_zero() {
         let device = Device::nth(0).unwrap();
         let ctx = device.create_context();
-<<<<<<< HEAD
-        let _a = DeviceMemory::<i32>::zeros(&ctx, 0);
-=======
-        let _a = DeviceMemory::<i32>::new(ctx, 0);
->>>>>>> 57f12170
+        let _a = DeviceMemory::<i32>::zeros(ctx, 0);
     }
 }